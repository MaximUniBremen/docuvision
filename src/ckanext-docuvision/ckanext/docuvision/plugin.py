--- conflicted
+++ resolved
@@ -1,16 +1,11 @@
 import logging
 import json
-<<<<<<< HEAD
-import mimetypes
-=======
->>>>>>> 91a1223e
 import os
 from datetime import datetime
 import subprocess
 
 import ckan.plugins as plugins
 import ckan.plugins.toolkit as toolkit
-import requests
 from ckan.lib.uploader import ResourceUpload
 import PyPDF2
 
@@ -295,38 +290,6 @@
         Saves the extracted text in resource extras as a JSON object.
         """
         try:
-<<<<<<< HEAD
-            # Get CKAN actions
-            resource_show = toolkit.get_action('resource_show')
-            package_show = toolkit.get_action('package_show')
-            package_update = toolkit.get_action('package_update')
-
-            # Use the resource ID to find its dataset
-            resource = resource_show({'ignore_auth': True}, {'id': resource_id})
-            dataset_id = resource['package_id']
-
-            filename = dataset_id + resource_id
-
-            # Fetch the current dataset object
-            dataset = package_show({'ignore_auth': True}, {'id': dataset_id})
-
-            # Ensure 'extras' exists
-            if "extras" not in dataset:
-                dataset["extras"] = []
-
-            # Convert extras to a dictionary
-            extras_dict = {item['key']: item['value'] for item in dataset['extras']}
-
-            # Save each text extraction to a file and upload it to CKAN
-            file_resources = {}
-            if text:
-                file_path = self._store_text_as_txt(text, filename)
-                log.info(file_path)
-                if file_path:
-                    uploaded_resource_id = self._upload_to_ckan(file_path, dataset_id)
-                    if uploaded_resource_id:
-                        file_resources[filename] = uploaded_resource_id
-=======
             # Get CKAN actions for package_show and package_update
             package_show = toolkit.get_action("package_show")
             package_update = toolkit.get_action("package_update")
@@ -345,29 +308,15 @@
             extras_dict = {}
             for extra_item in dataset.get("extras", []):
                 extras_dict[extra_item["key"]] = extra_item["value"]
->>>>>>> 91a1223e
-
-            # Build metadata as JSON structure, currently only has text length and extraction date
+
+            # Build JSON structure to store extracted text and metadata
             text_data = {
-<<<<<<< HEAD
-                'text_length': str(len(text)),
-                'extraction_date': datetime.utcnow().isoformat()
-            }
-
-            # Save metadata in 'extras'
-            extras_dict['extracted_text_data'] = json.dumps(text_data)
-
-            # Reformat for CKAN
-            dataset['extras'] = [{'key': k, 'value': v} for k, v in extras_dict.items()]
-
-            # Save updates
-            package_update({'ignore_auth': True}, dataset)
-=======
                 "extracted_text": text,
                 "extraction_date": datetime.utcnow().isoformat(),
                 "version": "1.1",
             }
 
+            # Put the new data under a custom key
             extras_dict["extracted_text_data"] = json.dumps(text_data)
 
             # Convert dictionary back into the list-of-dicts format CKAN expects
@@ -380,71 +329,8 @@
 
             # Save the updated dataset
             package_update({"ignore_auth": True}, dataset)
->>>>>>> 91a1223e
-
-        except Exception as e:
+
+        except Exception as e:
+            # Log and re-raise exceptions for error reporting
             log.error(f"Error storing text in JSON: {str(e)}")
-            raise
-
-    def _upload_to_ckan(self, file_path, dataset_id):
-        """
-        Uploads a text file to CKAN as a resource.
-        """
-        try:
-            url = "http://localhost:5000/api/3/action/resource_create"
-
-            # Determine mimetype
-            mimetype, _ = mimetypes.guess_type(file_path)
-            if mimetype is None:
-                mimetype = "text/plain"  # Default to plain text
-
-            log.info(f"Uploading file: {file_path} with mimetype: {mimetype}")
-            headers = {
-                "Authorization": "eyJhbGciOiJIUzI1NiIsInR5cCI6IkpXVCJ9.eyJqdGkiOiIzRF9qWkY2anpNRVFlbjVqRWxNOTBOUDNLNGlxUEFvX20xVnhQLVYxem1FIiwiaWF0IjoxNzQ4ODg3MjIzfQ.f4kveIh6FtinK0xotxZ65O_9mPfcVLPWeCPrMHZvtfk"
-            }
-            data = {"package_id": dataset_id, "name": os.path.basename(file_path),  "format": "txt",
-                    "mimetype": f"{mimetype}; charset=utf-8" }
-
-            log.info(f"Uploading file: {file_path}")
-
-            # Ensure the file is closed properly
-            with open(file_path, "rb") as file:
-                files = {
-                    "upload": (os.path.basename(file_path), file, f"{mimetype}; charset=utf-8")
-                }
-                response = requests.post(url, headers=headers, data=data, files=files, timeout=10)
-
-            log.info(f"Response Status: {response.status_code}")
-            log.info(f"Response Text: {response.text}")
-
-            result = response.json()
-
-            if result.get("success"):
-                log.info(f"Successfully uploaded {file_path} to CKAN dataset {dataset_id}")
-                return result["result"]["id"]
-            else:
-                log.error(f"Failed to upload {file_path}: {result}")
-                return None
-
-        except requests.exceptions.Timeout:
-            log.error("Request to CKAN timed out.")
-            return None
-        except requests.exceptions.RequestException as e:
-            log.error(f"Request failed: {e}")
-            return None
-        except Exception as e:
-            log.error(f"Error uploading to CKAN: {e}")
-            return None
-
-    def _store_text_as_txt(self, text_content, filename):
-        """
-        Save extracted text as a .txt file in a temporary file path.
-        """
-        try:
-            file_path = f"/tmp/{filename}.txt"
-            with open(file_path, "w", encoding="utf-8") as file:
-                file.write(text_content)
-            return file_path
-        except Exception as e:
-            log.error(f"Error saving text to file {filename}: {e}")
-            return None+            raise